/**
 *-----------------------------------------------------------------------------
 * Title      : Common access functions, not card specific
 * ----------------------------------------------------------------------------
 * File       : dma_common.c
 * Author     : Ryan Herbst, rherbst@slac.stanford.edu
 * Created    : 2016-08-08
 * Last update: 2016-08-08
 * ----------------------------------------------------------------------------
 * Description:
 * Common access functions, not card specific
 * ----------------------------------------------------------------------------
 * This file is part of the aes_stream_drivers package. It is subject to 
 * the license terms in the LICENSE.txt file found in the top-level directory 
 * of this distribution and at: 
 *    https://confluence.slac.stanford.edu/display/ppareg/LICENSE.html. 
 * No part of the aes_stream_drivers package, including this file, may be 
 * copied, modified, propagated, or distributed except according to the terms 
 * contained in the LICENSE.txt file.
 * ----------------------------------------------------------------------------
**/
#include <DmaDriver.h>
#include <dma_common.h>
#include <dma_buffer.h>
#include <linux/proc_fs.h>
#include <linux/seq_file.h>
#include <linux/interrupt.h>
#include <linux/sched.h>
#include <linux/version.h>
#include <linux/slab.h>

// Define interface routines
struct file_operations DmaFunctions = {
   read:           Dma_Read,
   write:          Dma_Write,
   open:           Dma_Open,
   release:        Dma_Release,
   poll:           Dma_Poll,
   fasync:         Dma_Fasync,
   unlocked_ioctl: (void *)Dma_Ioctl,
   compat_ioctl:   (void *)Dma_Ioctl,
   mmap:           Dma_Mmap
};

// Setup proc file operations
static struct file_operations DmaProcOps = {
   .owner   = THIS_MODULE,
   .open    = Dma_ProcOpen,
   .read    = seq_read,
   .llseek  = seq_lseek,
   .release = seq_release
};

// Sequence operations
static struct seq_operations DmaSeqOps = {
   .start = Dma_SeqStart,
   .next  = Dma_SeqNext,
   .stop  = Dma_SeqStop,
   .show  = Dma_SeqShow
};

// Number of active devices
uint32_t gDmaDevCount;

// Global variable for the device class 
struct class * gCl;


// Devnode callback to set permissions of created devices
char *Dma_DevNode(struct device *dev, umode_t *mode){
   if ( mode != NULL ) *mode = 0666;
   return(NULL);
}

// Map address space in buffer
int Dma_MapReg ( struct DmaDevice *dev ) {
   if ( dev->base == NULL ) {
      dev_info(dev->device,"Init: Mapping Register space %p with size 0x%x.\n",(void *)dev->baseAddr,dev->baseSize);
      dev->base = ioremap_nocache(dev->baseAddr, dev->baseSize);
      if (! dev->base ) {
         dev_err(dev->device,"Init: Could not remap memory.\n");
         return -1;
      }
      dev->reg = dev->base;
      dev_info(dev->device,"Init: Mapped to %p.\n",dev->base);

      // Hold memory region
      if ( request_mem_region(dev->baseAddr, dev->baseSize, dev->devName) == NULL ) {
         dev_err(dev->device,"Init: Memory in use.\n");
         return -1;
      }
   }
   return(0);
}

// Create and init device, called from top level probe function
int Dma_Init(struct DmaDevice *dev) {

   int32_t x;
   int32_t res;

   // Default debug disable
   dev->debug = 0;

   // Allocate device numbers for character device. 1 minor numer starting at 0
   res = alloc_chrdev_region(&(dev->devNum), 0, 1, dev->devName);
   if (res < 0) {
      dev_err(dev->device,"Init: Cannot register char device\n");
      return(-1);
   }

   // Create class struct if it does not already exist
   if (gCl == NULL) {
      dev_info(dev->device,"Init: Creating device class\n");
      if ((gCl = class_create(THIS_MODULE, dev->devName)) == NULL) {
         dev_err(dev->device,"Init: Failed to create device class\n");
         return(-1);
      }
      gCl->devnode = (void *)Dma_DevNode;
   }

   // Attempt to create the device
   if (device_create(gCl, NULL, dev->devNum, NULL, dev->devName) == NULL) {
      dev_err(dev->device,"Init: Failed to create device file\n");
      return -1;
   }

   // Init the device
   cdev_init(&(dev->charDev), &DmaFunctions);
   dev->major = MAJOR(dev->devNum);

   // Add the charactor device
   if (cdev_add(&(dev->charDev), dev->devNum, 1) == -1) {
      dev_err(dev->device,"Init: Failed to add device file.\n");
      return -1;
   }                                  

   // Setup /proc
   proc_create_data(dev->devName, 0, NULL, &DmaProcOps, dev);

   // Remap the I/O register block so that it can be safely accessed.
   if ( Dma_MapReg(dev) < 0 ) return(-1);

   // Init descriptors
   for (x=0; x < DMA_MAX_DEST; x++) dev->desc[x] = NULL;

   // Init locks
   spin_lock_init(&(dev->writeHwLock));
   spin_lock_init(&(dev->commandLock));
   spin_lock_init(&(dev->maskLock));

   // Create tx buffers
   dev_info(dev->device,"Init: Creating %i TX Buffers. Size=%i Bytes. Mode=%i.\n",
        dev->cfgTxCount,dev->cfgSize,dev->cfgMode);
   res = dmaAllocBuffers (dev, &(dev->txBuffers), dev->cfgTxCount, 0, DMA_TO_DEVICE );
   dev_info(dev->device,"Init: Created  %i out of %i TX Buffers. %i Bytes.\n",
        res,dev->cfgTxCount,(res*dev->cfgSize));

   // Init transmit queue
   dmaQueueInit(&(dev->tq),dev->txBuffers.count);

   // Populate transmit queue
   for (x=0; x < dev->txBuffers.count; x++) dmaQueuePush(&(dev->tq),dev->txBuffers.indexed[x]);

   // Create rx buffers
   dev_info(dev->device,"Init: Creating %i RX Buffers. Size=%i Bytes. Mode=%i.\n",
        dev->cfgRxCount,dev->cfgSize,dev->cfgMode);
   res = dmaAllocBuffers (dev, &(dev->rxBuffers), dev->cfgRxCount, dev->txBuffers.count, DMA_FROM_DEVICE);
   dev_info(dev->device,"Init: Created  %i out of %i RX Buffers. %i Bytes.\n",
        res,dev->cfgRxCount,(res*dev->cfgSize));

   // Call card specific init
   dev->hwFunc->init(dev);

   // Set interrupt
   if ( dev->irq != 0 ) {
      dev_info(dev->device,"Init: IRQ %d\n", dev->irq);
      res = request_irq( dev->irq, dev->hwFunc->irq, IRQF_SHARED, dev->devName, (void*)dev);

      // Result of request IRQ from OS.
      if (res < 0) {
         dev_err(dev->device,"Init: Unable to allocate IRQ.");
         return -1;
      }
   }

   // Enable card
   dev->hwFunc->enable(dev);
   return 0;
}


// Cleanup device, Called from top level remove function
void  Dma_Clean(struct DmaDevice *dev) {
   uint32_t x;

   // Cleanup proc
   remove_proc_entry(dev->devName,NULL);
   cdev_del(&(dev->charDev));

   // Unregister Device Driver this is neccessary but it is causing a kernel crash on removal.
   if ( gCl != NULL ) device_destroy(gCl, dev->devNum);
   else dev_warn(dev->device,"Clean: gCl is already NULL.\n");

   unregister_chrdev_region(dev->devNum, 1);

   // Call card specific CLear
   dev->hwFunc->clear(dev);

   // CLear tx queue
   dmaQueueFree(&(dev->tq));

   // Free buffers
   dmaFreeBuffers (&(dev->txBuffers));
   dmaFreeBuffers (&(dev->rxBuffers));

   // Clear descriptors if they exist
   for (x=0; x < DMA_MAX_DEST; x++) dev->desc[x] = NULL;

   // Release memory region
   release_mem_region(dev->baseAddr, dev->baseSize);

   // Release IRQ
   if ( dev->irq != 0 ) free_irq(dev->irq, dev);

   // Unmap
<<<<<<< HEAD
   iounmap(dev->reg);
=======
   iounmap(dev->base);
   memset(dev,0,sizeof(struct DmaDevice));
>>>>>>> 5491dbf5

   if (gDmaDevCount == 0 && gCl != NULL) {
      dev_info(dev->device,"Clean: Destroying device class\n");
   }

   memset(dev,0,sizeof(struct DmaDevice));

   if (gDmaDevCount == 0 && gCl != NULL) {
      class_destroy(gCl);
      gCl = NULL;
   }
}


// Open Returns 0 on success, error code on failure
int Dma_Open(struct inode *inode, struct file *filp) {
   struct DmaDevice * dev;
   struct DmaDesc   * desc;

   // Find device structure
   dev = container_of(inode->i_cdev, struct DmaDevice, charDev);

   // Init descriptor  
   desc = (struct DmaDesc *)kmalloc(sizeof(struct DmaDesc),GFP_KERNEL);
   memset(desc,0,sizeof(struct DmaDesc));
   dmaQueueInit(&(desc->q),dev->cfgRxCount);
   desc->async_queue = NULL;
   desc->dev = dev;

   // Store for later
   filp->private_data = desc;
   return 0;
}


// Dma_Release
// Called when the device is closed
// Returns 0 on success, error code on failure
int Dma_Release(struct inode *inode, struct file *filp) {
   struct DmaDesc   * desc;
   struct DmaDevice * dev;
   struct DmaBuffer * buff;

   unsigned long iflags;
   uint32_t x;
   uint32_t cnt;
   uint32_t destByte;
   uint32_t destBit;

   desc = (struct DmaDesc *)filp->private_data;
   dev  = desc->dev;

   // Make sure we can't receive data while adjusting mask flags
   spin_lock_irqsave(&dev->maskLock,iflags);

   // Clear pointers
   for (x=0; x < DMA_MAX_DEST; x++) {
      destByte = x / 8;
      destBit  = 1 << (x % 8);
      if ( (destBit & desc->destMask[destByte]) != 0 ) dev->desc[x] = NULL;
   }

   spin_unlock_irqrestore(&dev->maskLock,iflags);

   if (desc->async_queue) Dma_Fasync(-1,filp,0);

   // Release buffers
   cnt = 0;
   while ( (buff = dmaQueuePop(&(desc->q))) != NULL ) {
      dev->hwFunc->retRxBuffer(dev,buff);
      cnt++;
   }
   if ( cnt > 0 ) 
      dev_info(dev->device,"Release: Removed %i buffers from closed device.\n", cnt);

   // Find rx buffers still owned by descriptor 
   cnt = 0;
   for (x=0; x < dev->rxBuffers.count; x++) {
      if ( dev->rxBuffers.indexed[x]->userHas == desc ) {
         dev->rxBuffers.indexed[x]->userHas = NULL;
         if (dev->rxBuffers.indexed[x] != NULL) {
           dev->hwFunc->retRxBuffer(dev,dev->rxBuffers.indexed[x]);
         }
         cnt++;
      }
   }
   dev->rxBuffers.count = 0;
   if ( cnt > 0 ) 
      dev_info(dev->device,"Release: Removed %i rx buffers held by user.\n", cnt);

   // Find tx buffers still owned by descriptor 
   cnt = 0;
   for (x=0; x < dev->txBuffers.count; x++) {
      if ( dev->txBuffers.indexed[x]->userHas == desc ) {
         dev->txBuffers.indexed[x]->userHas = NULL;
         dmaQueuePush(&(dev->tq),dev->txBuffers.indexed[x]);
         cnt++;
      }
   }
   dev->txBuffers.count = 0;
   if ( cnt > 0 ) 
      dev_info(dev->device,"Release: Removed %i tx buffers held by user.\n", cnt);

   // CLear tx queue
   dmaQueueFree(&(desc->q));
   kfree(desc);
   return 0;
}


// Dma_Read
// Called when the device is read from
// Returns read count on success. Error code on failure.
ssize_t Dma_Read(struct file *filp, char *buffer, size_t count, loff_t *f_pos) {
   struct DmaBuffer * buff;
   void *             dp;
   ssize_t            ret;
   ssize_t            res;
   struct DmaReadData rd;
   struct DmaDesc   * desc;
   struct DmaDevice * dev;

   desc = (struct DmaDesc *)filp->private_data;
   dev  = desc->dev;

   // Verify that size of passed structure
   if ( count != sizeof(struct DmaReadData) ) {
      dev_warn(dev->device,"Read: Called with incorrect size. Got=%li, Exp=%li\n",
            count,sizeof(struct DmaReadData));
      return(-1);
   }

   // Copy read structure
   if ( (ret=copy_from_user(&rd,buffer,sizeof(struct DmaReadData)))) {
      dev_warn(dev->device,"Read: failed to copy struct from user space ret=%li, user=%p kern=%p\n",
          ret, (void *)buffer, (void *)&rd);
      return -1;
   }

   // No data is ready
   if ( (buff = dmaQueuePop(&(desc->q))) == NULL ) return(0);

   // Report frame error
   if ( buff->error )
      dev_warn(dev->device,"Read: error encountered 0x%x.\n", buff->error);

   // Copy associated data
   rd.dest   = buff->dest;
   rd.flags  = buff->flags;
   rd.index  = buff->index;
   rd.error  = buff->error;
   res       = buff->size;

   // Convert pointer
   if ( sizeof(void *) == 4 || rd.is32 ) dp = (void *)(rd.data & 0xFFFFFFFF);
   else dp = (void *)rd.data;

   // if pointer is zero, index is used
   if ( dp == 0 ) buff->userHas = desc;

   // Copy data if pointer is provided
   else {

      // User buffer is short
      if ( rd.size < buff->size ) {
         dev_warn(dev->device,"Read: user buffer is too small. Rx=%i, User=%i.\n",
            buff->size, (int32_t)rd.size);
         rd.error |= DMA_ERR_MAX;
         res = -1;
      }

      // Copy to user
      else if ( (ret=copy_to_user(dp, buff->buffAddr, buff->size) )) {
         dev_warn(dev->device,"Read: failed to copy data to user space ret=%li, user=%p kern=%p size=%u.\n",
             ret, dp, buff->buffAddr, buff->size);
         res = -1;
      }

      // Return entry to RX queue
      dev->hwFunc->retRxBuffer(dev,buff);
   }

   // Debug if enabled
   if ( dev->debug > 0 ) {
      dev_info(dev->device,"Read: Ret=%li, Dest=%i, Flags=0x%.8x, Error=%i.\n",
         res, rd.dest, rd.flags, rd.error);
   }
   
   if ( (ret=copy_to_user(buffer,&rd,sizeof(struct DmaReadData)))) {
      dev_warn(dev->device,"Read: failed to copy struct to user space ret=%li, user=%p kern=%p\n",
          ret, (void *)buffer, (void *)&rd);
      res = -1;
   }

   return(res);
}


// Dma_Write
// Called when the device is written to
// Returns write count on success. Error code on failure.
ssize_t Dma_Write(struct file *filp, const char* buffer, size_t count, loff_t* f_pos) {
   ssize_t             ret;
   ssize_t             res;
   void *              dp;
   struct DmaWriteData wr;
   struct DmaBuffer *  buff;
   struct DmaDesc   *  desc;
   struct DmaDevice *  dev;
   uint32_t            destByte;
   uint32_t            destBit;

   desc = (struct DmaDesc *)filp->private_data;
   dev  = desc->dev;

   // Verify that size of passed structure
   if ( count != sizeof(struct DmaWriteData) ) {
      dev_warn(dev->device,"Write: Called with incorrect size. Got=%li, Exp=%li.\n",
            count,sizeof(struct DmaWriteData));
      return(-1);
   }

   // Copy data structure
   if ( (ret=copy_from_user(&wr,buffer,sizeof(struct DmaWriteData))) ) {
      dev_warn(dev->device,"Write: failed to copy struct from user space ret=%li, user=%p kern=%p.\n",
          ret, (void *)buffer, (void *)&wr);
      return(-1);
   }

   // Bad size
   if ( wr.size > dev->cfgSize ) {
      dev_warn(dev->device,"Write: passed size is too large for TX buffer.\n");
      return(-1);
   }

   // Bad size
   if ( (wr.size % 4) != 0 ) {
      dev_warn(dev->device,"Write: Bad size. Must be multiple of 4.\n");
      return(-1);
   }

   // Bad destination
   destByte = wr.dest / 8;
   destBit  = 1 << (wr.dest % 8);
   if ( (wr.dest > DMA_MAX_DEST) || ((destBit & dev->destMask[destByte]) == 0 ) ) {
      dev_warn(dev->device,"Write: Invalid destination. Byte %i, Got=0x%x. Mask=0x%x.\n", 
            destByte,destBit,dev->destMask[destByte]);
      return(-1);
   }

   // Convert pointer
   if ( sizeof(void *) == 4 || wr.is32 ) dp = (void *)(wr.data & 0xFFFFFFFF);
   else dp = (void *)wr.data;

   // if pointer is zero, index is used
   if ( dp == 0 ) {

      // First look in tx buffer list then look in rx list 
      // Rx list is alid if user is passing index of previously received buffer
      if ( ((buff=dmaGetBuffer(dev,wr.index)) == NULL ) || buff->userHas != desc ) {
         dev_warn(dev->device,"Write: Invalid index posted: %i.\n", wr.index);
         return(-1);
      }
      buff->userHas = NULL;
   }      

   // Copy data if pointer is provided
   else {

      // Read transmit buffer queue, return 0 if error
      if ((buff = dmaQueuePop(&(dev->tq))) == NULL ) return (0);

      // Copy data from user space.
      if ( (ret = copy_from_user(buff->buffAddr,dp,wr.size)) ) {
         dev_warn(dev->device,"Write: failed to copy data from user space ret=%li, user=%p kern=%p size=%i.\n",
             ret, dp, buff->buffAddr, wr.size);
         dmaQueuePush(&(dev->tq),buff);
         return(-1);
      }
   }

   // Copy remaining fields
   buff->count++;
   buff->dest   = wr.dest;
   buff->flags  = wr.flags;
   buff->size   = wr.size;

   // board specific call 
   res = dev->hwFunc->sendBuffer(dev,buff);

   // Debug
   if ( dev->debug > 0 ) {
      dev_info(dev->device,"Write: Size=%i, Dest=%i, Flags=0x%.8x\n",
          buff->size, buff->dest, buff->flags);
   }
   return(res);
}


// Perform commands
ssize_t Dma_Ioctl(struct file *filp, uint32_t cmd, unsigned long arg) {
   uint8_t newMask[DMA_MASK_SIZE];
   struct DmaDesc   * desc;
   struct DmaDevice * dev;
   struct DmaBuffer * buff;

   desc = (struct DmaDesc *)filp->private_data;
   dev  = desc->dev;

   // Determine command
   switch (cmd) {

      // Get buffer count
      case DMA_Get_Buff_Count: 
         return(dev->rxBuffers.count + dev->txBuffers.count);
         break;

      // Get rx buffer count
      case DMA_Get_RxBuff_Count: 
         return(dev->rxBuffers.count);
         break;

      // Get tx buffer count
      case DMA_Get_TxBuff_Count: 
         return(dev->txBuffers.count);
         break;

      // Get buffer size, same size for rx and tx
      case DMA_Get_Buff_Size: 
         return(dev->cfgSize);
         break;

      // Check if read is ready
      case DMA_Read_Ready: 
         return(dmaQueueNotEmpty(&(desc->q)));
         break;

      // Set debug level
      case DMA_Set_Debug:
         dev->debug = arg;
         dev_info(dev->device,"debug set to %u.\n",(uint32_t)arg);
         return(0);
         break;

      // Attempt to reserve destination
      case DMA_Set_Mask:
         memset(newMask,0,DMA_MASK_SIZE);
         ((uint32_t *)newMask)[0] = arg;
         return(Dma_SetMaskBytes(dev,desc,newMask));
         break;

      // Attempt to reserve destination
      case DMA_Set_MaskBytes:
         if ( copy_from_user(newMask,(void *)arg,DMA_MASK_SIZE) ) return(-1);
         return(Dma_SetMaskBytes(dev,desc,newMask));
         break;

      // Return buffer index
      case DMA_Ret_Index:

         // Attempt to find buffer in RX list
         if ( (buff = dmaGetBufferList(&(dev->rxBuffers),arg)) != NULL ) {

            // Only return if owned by current desc
            if ( buff->userHas == desc ) {
               buff->userHas = NULL;

               // Return entry to RX queue
               dev->hwFunc->retRxBuffer(dev,buff);
            }
         }

         // Attempt to find in tx list
         else if ( (buff = dmaGetBufferList(&(dev->txBuffers),arg)) != NULL ) {

            // Only return if owned by current desc
            if ( buff->userHas == desc ) {
               buff->userHas = NULL;

               // Return entry to TX queue
               dmaQueuePush(&(dev->tq),buff);
            }
         }
         else {
            dev_warn(dev->device,"Command: Invalid index posted: %li.\n", arg);
            return(-1);
         }
         return(0);
         break;

      // Request a write buffer index
      case DMA_Get_Index:

         // Read transmit buffer queue
         buff = dmaQueuePop(&(dev->tq));

         // No buffers are available
         if ( buff == NULL ) return(-1);
         else {
            buff->userHas = desc;
            return(buff->index);
         }
         break;

      // Get API Version
      case DMA_Get_Version:
         return(DMA_VERSION);
         break;

      // Register write
      case DMA_Write_Register:
         return(Dma_WriteRegister(dev,arg));
         break;

      // Register read
      case DMA_Read_Register:
         return(Dma_ReadRegister(dev,arg));
         break;

      // All other commands handled by card specific functions   
      default:
         return(dev->hwFunc->command(dev,cmd,arg));
         break;
   }
   return(0);
}


// Poll/Select
uint32_t Dma_Poll(struct file *filp, poll_table *wait ) {
   struct DmaDesc   * desc;
   struct DmaDevice * dev;

   __u32 mask = 0;

   desc = (struct DmaDesc *)filp->private_data;
   dev  = desc->dev;

   dmaQueuePoll(&(dev->tq),filp,wait);
   dmaQueuePoll(&(desc->q),filp,wait);

   if ( dmaQueueNotEmpty(&(desc->q)) ) mask |= POLLIN  | POLLRDNORM; // Readable
   if ( dmaQueueNotEmpty(&(dev->tq)) ) mask |= POLLOUT | POLLWRNORM; // Writable

   return(mask);
}


// Memory map. Map DMA buffers to user space to eliminate a copy if user chooses
int Dma_Mmap(struct file *filp, struct vm_area_struct *vma) {
   struct DmaDesc   * desc;
   struct DmaDevice * dev;
   struct DmaBuffer * buff;

   uint32_t offset;
   uint32_t vsize;
   uint32_t idx;
   uint32_t ret;

   desc = (struct DmaDesc *)filp->private_data;
   dev  = desc->dev;

   // Figure out offset and size
   offset = vma->vm_pgoff << PAGE_SHIFT;
   vsize  = vma->vm_end - vma->vm_start;

   // After we use the offset to figure out the index, we must zero it out so
   // the map call will map to the start of our space from dma_alloc_coherent()
   vma->vm_pgoff = 0;

   // Compute index, rx and tx buffers are the same size
   idx = offset / dev->cfgSize;

   // Attempt to find buffer
   if ( (buff = dmaGetBuffer(dev,idx)) == NULL ) {
      dev_warn(dev->device,"map: Invalid index posted: %i.\n", idx);
      return(-1);
   }

   // Size must match the buffer size and offset must be size aligned
   if ( vsize != dev->cfgSize || (offset % dev->cfgSize) != 0 ) {
      dev_warn(dev->device,"map: Invalid map size (%i) and offset (%i).\n",
            vsize,offset);
      return(-1);
   }

   // Coherent buffer
   if ( dev->cfgMode & BUFF_COHERENT ) {

#ifdef dma_mmap_coherent
      ret = dma_mmap_coherent(dev->device,vma,buff->buffAddr,buff->buffHandle,dev->cfgSize);
#else
      ret = remap_pfn_range(vma, vma->vm_start, 
                            virt_to_phys((void *)buff->buffAddr) >> PAGE_SHIFT,
                            vsize,
                            vma->vm_page_prot);
#endif

   }

   // Streaming buffer type or ARM ACP
   else if ( (dev->cfgMode & BUFF_STREAM) || (dev->cfgMode & BUFF_ARM_ACP) ) {
      ret = remap_pfn_range(vma, vma->vm_start, 
                            virt_to_phys((void *)buff->buffAddr) >> PAGE_SHIFT,
                            vsize,
                            vma->vm_page_prot);
   }
   else ret = -1;

   if ( ret < 0 )
      dev_warn(dev->device,"map: Failed to map. start 0x%.8x, end 0x%.8x, offset %i, size %i, index %i, Ret=%i.\n",
            (uint32_t)vma->vm_start,(uint32_t)vma->vm_end,offset,vsize,idx,ret);

   return (ret);
}


// Flush queue
int Dma_Fasync(int fd, struct file *filp, int mode) {
   struct DmaDesc   * desc;

   desc = (struct DmaDesc *)filp->private_data;
   return fasync_helper(fd, filp, mode, &(desc->async_queue));
}


// Open proc file
int Dma_ProcOpen(struct inode *inode, struct file *file) {
   struct seq_file *sf;
   struct DmaDevice *dev;

#if LINUX_VERSION_CODE >= KERNEL_VERSION(3,10,0)
   dev = (struct DmaDevice *)PDE_DATA(inode);
#else
   dev = (struct DmaDevice *)PDE(inode)->data;
#endif

   if ( seq_open(file, &DmaSeqOps) == 0 ) {
      sf = file->private_data;
      sf->private = dev;
      return(0);
   }
   else return(-1);
}


// Sequence start, return 1 on first iteration
void * Dma_SeqStart(struct seq_file *s, loff_t *pos) {
   if ( *pos ==0 ) return ((void *)1);
   else return NULL;
}


// Sequence next, always return NULL
void * Dma_SeqNext(struct seq_file *s, void *v, loff_t *pos) {
   return NULL;
}


// Sequence end
void Dma_SeqStop(struct seq_file *s, void *v) {
   // Nothing to do
}


// Sequence show
int Dma_SeqShow(struct seq_file *s, void *v) {
   struct   DmaDevice * dev;
   uint32_t max;
   uint32_t min;
   uint32_t sum;
   uint32_t avg;
   uint32_t miss;
   uint32_t userCnt;
   uint32_t hwCnt;
   uint32_t qCnt;
   uint32_t x;

   dev = (struct DmaDevice *)s->private;

   // Call applications specific show function first
   dev->hwFunc->seqShow(s,dev);

   seq_printf(s,"\n");
   seq_printf(s,"-------------- General --------------------\n");
   seq_printf(s,"          Dma Version : 0x%x\n\n",DMA_VERSION);
   seq_printf(s,"-------------- Read Buffers ---------------\n");
   seq_printf(s,"         Buffer Count : %i\n",dev->rxBuffers.count);
   seq_printf(s,"          Buffer Size : %i\n",dev->cfgSize);
   seq_printf(s,"          Buffer Mode : %i\n",dev->cfgMode);

   userCnt = 0;
   hwCnt   = 0;
   qCnt    = 0;
   miss    = 0;
   max     = 0;
   min     = 0xFFFFFFFF;
   sum     = 0;
   for (x=0; x < dev->rxBuffers.count; x++) {
      if ( dev->rxBuffers.indexed[x]->count > max ) max = dev->rxBuffers.indexed[x]->count;
      if ( dev->rxBuffers.indexed[x]->count < min ) min = dev->rxBuffers.indexed[x]->count;
      if ( dev->rxBuffers.indexed[x]->userHas ) userCnt++;
      if ( dev->rxBuffers.indexed[x]->inHw    ) hwCnt++;
      if ( dev->rxBuffers.indexed[x]->inQ     ) qCnt++;

      if ( dev->rxBuffers.indexed[x]->userHas == NULL &&
           dev->rxBuffers.indexed[x]->inHw == 0 &&
           dev->rxBuffers.indexed[x]->inQ == 0 ) miss++;

      sum += dev->rxBuffers.indexed[x]->count;
   }
   if (dev->rxBuffers.count == 0) {
      min = 0;
      avg = 0;
   }
   else avg = sum/dev->rxBuffers.count;

   seq_printf(s,"      Buffers In User : %i\n",userCnt);
   seq_printf(s,"        Buffers In Hw : %i\n",hwCnt);
   seq_printf(s,"     Buffers In Queue : %i\n",qCnt);
   seq_printf(s,"      Missing Buffers : %i\n",miss);
   seq_printf(s,"       Min Buffer Use : %i\n",min);
   seq_printf(s,"       Max Buffer Use : %i\n",max);
   seq_printf(s,"       Avg Buffer Use : %i\n",avg);
   seq_printf(s,"       Tot Buffer Use : %i\n",sum);

   seq_printf(s,"\n");
   seq_printf(s,"-------------- Write Buffers ---------------\n");
   seq_printf(s,"         Buffer Count : %i\n",dev->txBuffers.count);
   seq_printf(s,"          Buffer Size : %i\n",dev->cfgSize);
   seq_printf(s,"          Buffer Mode : %i\n",dev->cfgMode);

   userCnt = 0;
   hwCnt   = 0;
   qCnt    = 0;
   miss    = 0;
   max     = 0;
   min     = 0xFFFFFFFF;
   sum     = 0;
   for (x=0; x < dev->txBuffers.count; x++) {
      if ( dev->txBuffers.indexed[x]->count > max ) max = dev->txBuffers.indexed[x]->count;
      if ( dev->txBuffers.indexed[x]->count < min ) min = dev->txBuffers.indexed[x]->count;
      if ( dev->txBuffers.indexed[x]->userHas ) userCnt++;
      if ( dev->txBuffers.indexed[x]->inHw    ) hwCnt++;
      if ( dev->txBuffers.indexed[x]->inQ     ) qCnt++;

      if ( dev->txBuffers.indexed[x]->userHas == NULL &&
           dev->txBuffers.indexed[x]->inHw == 0 &&
           dev->txBuffers.indexed[x]->inQ == 0 ) miss++;

      sum += dev->txBuffers.indexed[x]->count;
   }
   if (dev->txBuffers.count == 0) {
      min = 0;
      avg = 0;
   }
   else avg = sum/dev->txBuffers.count;

   seq_printf(s,"      Buffers In User : %i\n",userCnt);
   seq_printf(s,"        Buffers In Hw : %i\n",hwCnt);
   seq_printf(s,"     Buffers In Queue : %i\n",qCnt);
   seq_printf(s,"      Missing Buffers : %i\n",miss);
   seq_printf(s,"       Min Buffer Use : %i\n",min);
   seq_printf(s,"       Max Buffer Use : %i\n",max);
   seq_printf(s,"       Avg Buffer Use : %i\n",avg);
   seq_printf(s,"       Tot Buffer Use : %i\n",sum);
   seq_printf(s,"\n");

   return 0;
}

// Set Mask
int Dma_SetMaskBytes(struct DmaDevice *dev, struct DmaDesc *desc, uint8_t * mask ) {
   unsigned long iflags;
   uint32_t idx;
   uint32_t destByte;
   uint32_t destBit;

   // Can only be called once
   static const uint8_t zero[DMA_MASK_SIZE] = { 0 };
   if (memcmp(desc->destMask,zero,DMA_MASK_SIZE)) return(-1); 

   // Make sure we can't receive data while adjusting mask flags
   // Interrupts are disabled
   spin_lock_irqsave(&dev->maskLock,iflags);

   // First check if all lockable
   for ( idx=0; idx < DMA_MAX_DEST; idx ++ ) {
      destByte = idx / 8;
      destBit  = 1 << (idx % 8);

      // We want to get this one
      if ( (mask[destByte] & destBit) != 0 ) {
         if ( dev->desc[idx] != NULL ) {
            spin_unlock_irqrestore(&dev->maskLock,iflags);
            if (dev->debug > 0) dev_info(dev->device,"Dma_SetMask: Dest %i already mapped\n",idx);
            return(-1);
         }
      }
   }

   // Next lock the ones we want
   for ( idx=0; idx < DMA_MAX_DEST; idx ++ ) {
      destByte = idx / 8;
      destBit  = 1 << (idx % 8);

      // We want to get this one
      if ( (mask[destByte] & destBit) != 0 ) {
         dev->desc[idx] = desc;
         if (dev->debug > 0) dev_info(dev->device,"Dma_SetMask: Register dest for %i.\n", idx);
      }
   }
   memcpy(desc->destMask,mask,DMA_MASK_SIZE);

   spin_unlock_irqrestore(&dev->maskLock,iflags);
   return(0);
}

// Write Register
int32_t Dma_WriteRegister(struct DmaDevice *dev, uint64_t arg) {
   int32_t  ret;

   struct DmaRegisterData rData;

   if ((ret = copy_from_user(&rData,(void *)arg,sizeof(struct DmaRegisterData)))) {
      dev_warn(dev->device,"Dma_WriteRegister: copy_from_user failed. ret=%i, user=%p kern=%p\n", ret, (void *)arg, &rData);
      return(-1);
   }

   if ( ( (dev->base + rData.address) < dev->rwBase ) ||
        ( (dev->base + rData.address + 4) > (dev->rwBase + dev->rwSize) ) ) return(-1);

   iowrite32(rData.data,dev->base+rData.address);

   return(0);
}

// Read Register
int32_t Dma_ReadRegister(struct DmaDevice *dev, uint64_t arg) {
   int32_t  ret;

   struct DmaRegisterData rData;

   if ((ret=copy_from_user(&rData,(void *)arg,sizeof(struct DmaRegisterData)))) {
      dev_warn(dev->device,"Dma_ReadRegister: copy_from_user failed. ret=%i, user=%p kern=%p\n", ret, (void *)arg, &rData);
      return(-1);
   }

   if ( ( (dev->base + rData.address) < dev->rwBase ) ||
        ( (dev->base + rData.address + 4) > (dev->rwBase + dev->rwSize) ) ) return(-1);

   rData.data = ioread32(dev->base+rData.address);

   // Return the data structure
   if ((ret=copy_to_user((void *)arg,&rData,sizeof(struct DmaRegisterData)))) {
      dev_warn(dev->device,"Dma_ReadRegister: copy_to_user failed. ret=%i, user=%p kern=%p\n", ret, (void *)arg, &rData);
      return(-1);
   }
   return(0);
}
<|MERGE_RESOLUTION|>--- conflicted
+++ resolved
@@ -224,12 +224,7 @@
    if ( dev->irq != 0 ) free_irq(dev->irq, dev);
 
    // Unmap
-<<<<<<< HEAD
    iounmap(dev->reg);
-=======
-   iounmap(dev->base);
-   memset(dev,0,sizeof(struct DmaDevice));
->>>>>>> 5491dbf5
 
    if (gDmaDevCount == 0 && gCl != NULL) {
       dev_info(dev->device,"Clean: Destroying device class\n");
